--- conflicted
+++ resolved
@@ -155,11 +155,8 @@
 - [A Machine Learning Primer - Mihail Eric](https://www.confetti.ai/assets/ml-primer/ml_primer.pdf) -- A good read for beginners in machine learning algorithms.
 - [Fitting Bayesian structural time series with the bsts R package - Steven L. Scott](http://www.unofficialgoogledatascience.com/2017/07/fitting-bayesian-structural-time-series.html)
 - [Novelist Cormac McCarthy’s tips on how to write a great science paper - Savage and Yeh](https://www.nature.com/articles/d41586-019-02918-5)
-<<<<<<< HEAD
+- [Emerging Architectures for Modern Data Infrastructure - Matt Bornstein, Martin Casado, and Jennifer Li](https://a16z.com/2020/10/15/the-emerging-architectures-for-modern-data-infrastructure/) -- Gives a good overview of the data analysis tooling landscape as of late 2020.
 - [Fred's ImageMagick Scripts](http://www.fmwconcepts.com/imagemagick/index.php)
-=======
-- [Emerging Architectures for Modern Data Infrastructure - Matt Bornstein, Martin Casado, and Jennifer Li](https://a16z.com/2020/10/15/the-emerging-architectures-for-modern-data-infrastructure/) -- Gives a good overview of the data analysis tooling landscape as of late 2020.
->>>>>>> ef53b291
 
 ## Eye candy
 
